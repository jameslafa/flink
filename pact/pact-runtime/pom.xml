--- conflicted
+++ resolved
@@ -1,62 +1,5 @@
 <?xml version="1.0" encoding="UTF-8"?>
 <project xmlns="http://maven.apache.org/POM/4.0.0" xmlns:xsi="http://www.w3.org/2001/XMLSchema-instance"
-<<<<<<< HEAD
-  xsi:schemaLocation="http://maven.apache.org/POM/4.0.0 http://maven.apache.org/maven-v4_0_0.xsd">
-
-  <modelVersion>4.0.0</modelVersion>
-
-  <parent>
-    <artifactId>pact</artifactId>
-    <groupId>eu.stratosphere</groupId>
-    <version>0.1</version>
-  </parent>
-
-  <groupId>eu.stratosphere</groupId>
-  <artifactId>pact-runtime</artifactId>
-  <version>0.1</version>
-  <name>pact-runtime</name>
-  
-  <packaging>jar</packaging>
-
-  <dependencies>
-
-    <dependency>
-      <groupId>eu.stratosphere</groupId>
-      <artifactId>nephele-server</artifactId>
-      <version>${version}</version>
-    </dependency>
-
-    <dependency>
-      <groupId>eu.stratosphere</groupId>
-      <artifactId>pact-common</artifactId>
-      <version>${version}</version>
-    </dependency>
-
-  </dependencies>
-
-  <reporting>
-    <plugins>
-    </plugins>
-  </reporting>
-
-  <build>
-    <plugins>
-
-      <plugin>
-        <groupId>org.apache.maven.plugins</groupId>
-        <artifactId>maven-surefire-plugin</artifactId>
-        <version>2.7</version>
-        <configuration>
-          <excludes>
-            <exclude>**/TestData.java</exclude>
-            <exclude>**/TestUnilateralSortMerger.java</exclude>
-          </excludes>
-        </configuration>
-      </plugin>
-      
-    </plugins>
-  </build>
-=======
 	xsi:schemaLocation="http://maven.apache.org/POM/4.0.0 http://maven.apache.org/maven-v4_0_0.xsd">
 
 	<modelVersion>4.0.0</modelVersion>
@@ -132,5 +75,4 @@
 
 		</plugins>
 	</build>
->>>>>>> 1dd3ee61
 </project>